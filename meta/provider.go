--- conflicted
+++ resolved
@@ -1,11 +1,8 @@
 package meta
 
 import (
-<<<<<<< HEAD
 	"path/filepath"
-=======
 	"fmt"
->>>>>>> b8c468e5
 	"sort"
 	"strings"
 	"sync"
